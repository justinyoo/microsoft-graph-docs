--- conflicted
+++ resolved
@@ -4,14 +4,10 @@
 ### Prerequisites
 One of the following **scopes** is required to execute this API:
 
-<<<<<<< HEAD
-* If accessing attachments in Messages: _Mail.Read_
-* If accessing attachments in Events: _Calendars.Read_
-* If accessing attachments in Posts: _Groups.Read_
-=======
 * If accessing attachments in Messages: *Mail.Read*
 * If accessing attachments in Events: *Calendars.Read*
->>>>>>> 31e9beb1
+* If accessing attachments in Posts: *Groups.Read*
+
  
 ### HTTP request
 <!-- { "blockType": "ignored" } -->
